--- conflicted
+++ resolved
@@ -1,13 +1,9 @@
 # RKLLama: LLM Server and Client for Rockchip 3588/3576
 ## Branch: Docker
 
-<<<<<<< HEAD
 Modified version without miniconda for [Issue #1](https://github.com/NotPunchnox/rkllama/issues/1)
 
-### Version: 0.0.2
-=======
 ## [Version: 0.0.3](#New-Version)
->>>>>>> 4b5245b0
 
 Video demo ( version 0.0.1 ): [youtube](https://www.youtube.com/watch?v=Kj8U1OGqGPc)
 

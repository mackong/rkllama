# RKLLama: LLM Server and Client for Rockchip 3588/3576
## Branch: Docker

Modified version without miniconda for [Issue #1](https://github.com/NotPunchnox/rkllama/issues/1)

### [Version: 0.0.3](#New-Version)

Video demo ( version 0.0.1 ):

[![Watch on YouTube](https://img.youtube.com/vi/Kj8U1OGqGPc/0.jpg)](https://www.youtube.com/watch?v=Kj8U1OGqGPc)

##  Branches

-  [Without Miniconda](https://github.com/NotPunchnox/rkllama/tree/Without-miniconda): This version runs without Miniconda.
-  [Rkllama Docker](https://github.com/NotPunchnox/rkllama/tree/Rkllama-Docker): A fully isolated version running in a Docker container.
-  [Support All Models](https://github.com/NotPunchnox/rkllama/tree/Support-All-models): This branch ensures all models are tested before being merged into the main branch.
-  [Docker Package](https://github.com/NotPunchnox/rkllama/pkgs/container/rkllama)


## Overview
A server to run and interact with LLM models optimized for Rockchip RK3588(S) and RK3576 platforms. The difference from other software of this type like [Ollama](https://ollama.com) or [Llama.cpp](https://github.com/ggerganov/llama.cpp) is that RKLLama allows models to run on the NPU.

* Version `Lib rkllm-runtime`: V1.1.4.
* Tested on an `Orange Pi 5 Pro (16GB RAM)` ~120$.

## File Structure
- **`./models`**: contains your rkllm models.
- **`./lib`**: C++ `rkllm` library used for inference and `fix_freqence_platform`.
- **`./app.py`**: API Rest server.
- **`./client.py`**: Client to interact with the server.

## Supported Python Versions:
- Python 3.8 to 3.12

## Tested Hardware and Environment
- **Hardware**: Orange Pi 5 Pro: (Rockchip RK3588S, NPU 6 TOPS).
- **OS**: [Ubuntu 24.04 arm64.](https://joshua-riek.github.io/ubuntu-rockchip-download/)

## Main Features
- **Running models on NPU.**
- **Pull models directly from Huggingface**
- **include a API REST with documentation**
- **Listing available models.**
- **Dynamic loading and unloading of models.**
- **Inference requests.**
- **Streaming and non-streaming modes.**
- **Message history.**

## Documentation

* French version: [click](./documentation/french.md)

- Client   : [Installation guide](#installation).
- API REST : [English documentation](./documentation/api/english.md)
- API REST : [French documentation](./documentation/api/french.md)

## Installation
<<<<<<< HEAD
1. Build container
=======

###  Standard Installation

1. **Clone the repository:**

>>>>>>> 016073c6
```bash
docker build -t rkllama-docker .
```
<<<<<<< HEAD
2. Start container
=======

2.  **Install RKLLama:**

>>>>>>> 016073c6
```bash
docker run -p 8080:8080 rkllama-docker
```
<<<<<<< HEAD

=======

**Output:**
![Image](./documentation/ressources/setup.png)


###  Docker Installation

Pull the RKLLama Docker image:

```bash
docker  pull  ghcr.io/notpunchnox/rkllama:sha256-9cb0ad4be24fda16abf854a0efe0d678ecd71889c3e9c2c0b517c9ce1235bfa1.sig
```

*Set up by: [ichlaffterlalu](https://github.com/ichlaffterlalu)*

## Usage

### Run Server
*Virtualization with `conda` is started automatically, as well as the NPU frequency setting.*
1. Start the server
```bash
rkllama serve
```
**Output:**
![Image](./documentation/ressources/server.png)
>>>>>>> 016073c6

## Usage

### Run Client
1. Command to start the client
```bash
rkllama
```
or 
```bash
rkllama help
```
**Output:**
![Image](./documentation/ressources/commands.png)

2. See the available models
```bash
rkllama list
```
**Output:**
![Image](./documentation/ressources/list.png)


3. Run a model
```bash
rkllama run <model_name>
```
**Output:**
![Image](./documentation/ressources/launch_chat.png)

Then start chatting *( **verbose mode**: display formatted history and statistics )*
![Image](./documentation/ressources/chat.gif)

## Adding a Model (`file.rkllm`)

### **Using the `rkllama pull` Command**
You can download and install a model from the Hugging Face platform with the following command:

```bash
rkllama pull username/repo_id/model_file.rkllm
```

Alternatively, you can run the command interactively:

```bash
rkllama pull
Repo ID ( example: punchnox/Tinnyllama-1.1B-rk3588-rkllm-1.1.4): <your response>
File ( example: TinyLlama-1.1B-Chat-v1.0-rk3588-w8a8-opt-0-hybrid-ratio-0.5.rkllm): <your response>
```

This will automatically download the specified model file and prepare it for use with RKLLAMA.

*Example with Qwen2.5 3b from [c01zaut](https://huggingface.co/c01zaut): https://huggingface.co/c01zaut/Qwen2.5-3B-Instruct-RK3588-1.1.4*
![Image](./documentation/ressources/pull.png)

---

### **Manual Installation**
1. **Download the Model**  
   - Download `.rkllm` models directly from [Hugging Face](https://huggingface.co).  
   - Alternatively, convert your GGUF models into `.rkllm` format (conversion tool coming soon on [my GitHub](https://github.com/notpunchnox)).

2. **Place the Model**  
   - Navigate to the `~/RKLLAMA/models` directory on your system.
   - Make a directory with model name.
   - Place the `.rkllm` files in this directory.
   - Create `Modelfile` and add this :

   ```env
    FROM="file.rkllm"

    HUGGINGFACE_PATH="huggingface_repository"

    SYSTEM="Your system prompt"

    TEMPERATURE=1.0
    ```

   Example directory structure:
   ```
   ~/RKLLAMA/models/
       └── TinyLlama-1.1B-Chat-v1.0
           |── Modelfile
           └── TinyLlama-1.1B-Chat-v1.0.rkllm
   ```

   *You must provide a link to a HuggingFace repository to retrieve the tokenizer and chattemplate. An internet connection is required for the tokenizer initialization (only once), and you can use a repository different from that of the model as long as the tokenizer is compatible and the chattemplate meets your needs.*

## Uninstall

1. Go to the `~/RKLLAMA/` folder
    ```bash
    cd ~/RKLLAMA/
    cp ./uninstall.sh ../
    cd ../ && chmod +x ./uninstall.sh && ./uninstall.sh
    ```

2. If you don't have the `uninstall.sh` file:
    ```bash
    wget https://raw.githubusercontent.com/NotPunchnox/rkllama/refs/heads/main/uninstall.sh
    chmod +x ./uninstall.sh
    ./uninstall.sh
    ```

**Output:**
![Image](./documentation/ressources/uninstall.png)


---

# New-Version

**Extended Compatibility**: All models, including DeepSeek, Qwen, Llama, and many others, are now fully supported by RKLLAMA.

**Enhanced Performance**: Instead of using raw prompts, inputs are now tokenized before being sent to the model, which significantly improves response speed.

**Modelfile System**: A new Modelfile system—modeled after Ollama—has been implemented. By simply providing the HuggingFace path, the system automatically initializes both the tokenizer and chattemplate. Additionally, it allows you to adjust parameters such as the model's temperature, its location, and the system prompt.

**Simplified Organization**: Models are now neatly organized into dedicated folders that are automatically created when you run the `rkllama list` command. Only the model name is required to launch a model, as the `.rkllm` files are referenced directly in the Modelfile.

**Automatic Modelfile Creation**: When using the pull command, the Modelfile is generated automatically. For models downloaded before this update, simply run a one-time command (for example: `rkllama run modelname file.rkllm huggingface_path`) to create the Modelfile.

**Future Enhancements**: Upcoming updates will allow further customization of the chattemplate and enable adjustments to additional hyperparameters (such as top_k) to further optimize the user experience.

If you have already downloaded models and do not wish to reinstall everything, please follow this guide: [Rebuild Architecture](./documentation/Guide/en/Rebuild-arch.md)

---

## Upcoming Features
- OpenAI/Ollama API compatible.
- Add multimodal models
- Add embedding models
- Add RKNN for onnx models ( TTS, image classification/segmentation... )
- `GGUF/HF to RKLLM` conversion software

---

System Monitor:

---

## Star History

![Star History Chart](https://api.star-history.com/svg?repos=notpunchnox/rkllama&type=Date)

---

##  Author

*  [**NotPunchnox**](https://github.com/notpunchnox/rkllama)

##  Contributors

*  [**ichlaffterlalu**](https://github.com/ichlaffterlalu): Contributed with a pull request for [Docker-Rkllama](https://github.com/NotPunchnox/rkllama/tree/Rkllama-Docker) and fixed multiple errors.<|MERGE_RESOLUTION|>--- conflicted
+++ resolved
@@ -1,7 +1,4 @@
 # RKLLama: LLM Server and Client for Rockchip 3588/3576
-## Branch: Docker
-
-Modified version without miniconda for [Issue #1](https://github.com/NotPunchnox/rkllama/issues/1)
 
 ### [Version: 0.0.3](#New-Version)
 
@@ -21,7 +18,7 @@
 A server to run and interact with LLM models optimized for Rockchip RK3588(S) and RK3576 platforms. The difference from other software of this type like [Ollama](https://ollama.com) or [Llama.cpp](https://github.com/ggerganov/llama.cpp) is that RKLLama allows models to run on the NPU.
 
 * Version `Lib rkllm-runtime`: V1.1.4.
-* Tested on an `Orange Pi 5 Pro (16GB RAM)` ~120$.
+* Tested on an `Orange Pi 5 Pro (16GB RAM)`.
 
 ## File Structure
 - **`./models`**: contains your rkllm models.
@@ -55,31 +52,22 @@
 - API REST : [French documentation](./documentation/api/french.md)
 
 ## Installation
-<<<<<<< HEAD
-1. Build container
-=======
 
 ###  Standard Installation
 
 1. **Clone the repository:**
 
->>>>>>> 016073c6
-```bash
-docker build -t rkllama-docker .
-```
-<<<<<<< HEAD
-2. Start container
-=======
+```bash
+git clone https://github.com/notpunchnox/rkllama
+cd rkllama
+```
 
 2.  **Install RKLLama:**
 
->>>>>>> 016073c6
-```bash
-docker run -p 8080:8080 rkllama-docker
-```
-<<<<<<< HEAD
-
-=======
+```bash
+chmod +x setup.sh
+sudo ./setup.sh
+```
 
 **Output:**
 ![Image](./documentation/ressources/setup.png)
@@ -105,9 +93,7 @@
 ```
 **Output:**
 ![Image](./documentation/ressources/server.png)
->>>>>>> 016073c6
-
-## Usage
+
 
 ### Run Client
 1. Command to start the client

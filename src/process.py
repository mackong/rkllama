import threading, time, json
from transformers import AutoTokenizer
from flask import Flask, request, jsonify, Response
import src.variables as variables
import datetime
import logging
from config import is_debug_mode  # Import the config module
from .format_utils import create_format_instruction, validate_format_response
from src.model_utils import get_simplified_model_name  # Import at the top level

logger = logging.getLogger("rkllama.process")

# Get DEBUG_MODE from config instead of environment variable
DEBUG_MODE = is_debug_mode()

<<<<<<< HEAD
def Request(modele_rkllm, img_encoder=None, custom_request=None):
=======
import os
from typing import Optional
from transformers import AutoTokenizer
from dotenv import load_dotenv

def load_tokenizer(modelfile: str, model_id: str) -> Optional[AutoTokenizer]:

    # Load environment variables from Modelfile
    load_dotenv(modelfile, override=True)

    # Retrieve custom tokenizer path
    custom_tokenizer = os.getenv("TOKENIZER")
    tokenizer = None

    if custom_tokenizer:
        # Check if the custom tokenizer path exists
        if os.path.exists(custom_tokenizer):
            try:
                # Attempt to load the custom tokenizer
                tokenizer = AutoTokenizer.from_pretrained(custom_tokenizer, trust_remote_code=True)
                print(f"Loaded custom tokenizer from {custom_tokenizer}")
            except Exception as e:
                # Warn user and prepare to fallback
                print(f"Warning: Could not load tokenizer from {custom_tokenizer}. \nError: {str(e)}. Falling back to default tokenizer.")
        else:
            # Warn user if path is invalid
            print(f"Warning: Tokenizer path {custom_tokenizer} does not exist.\nFalling back to default tokenizer.")

    # Fallback to default AutoTokenizer if necessary
    if tokenizer is None:
        try:
            tokenizer = AutoTokenizer.from_pretrained(model_id, trust_remote_code=True)
            print(f"Loaded default tokenizer for model {model_id}")
        except Exception as e:
            print(f"Error: Failed to load default tokenizer for {model_id}.\nError: {str(e)}.")
            return None

    return tokenizer



def Request(modele_rkllm, modelfile, custom_request=None):
>>>>>>> 37952576
    """
    Process a request to the language model
    
    Args:
        modele_rkllm: The language model instance
        custom_request: Optional custom request object that mimics Flask request
    
    Returns:
        Flask response with generated text
    """
    try:
        # Put the server in a locked state
        is_locked = True

        # Use custom_request if provided, otherwise use Flask's request
        req = custom_request if custom_request is not None else request
        data = req.json
        
        if data and 'messages' in data:
            # Extract format parameters
            format_spec = data.get('format')
            format_options = data.get('options', {})
            
            # Store format settings in model instance for reference
            if modele_rkllm:
                modele_rkllm.format_schema = format_spec
                modele_rkllm.format_type = (
                    format_spec.get("type", "") if isinstance(format_spec, dict) 
                    else format_spec
                )
                modele_rkllm.format_options = format_options
            
            # Reset global variables
            variables.global_status = -1

            # Define the structure of the returned response
            llmResponse = {
                "id": "rkllm_chat",
                "object": "rkllm_chat",
                "created": int(time.time()),
                "choices": [],
                "usage": {
                    "prompt_tokens": 0,
                    "completion_tokens": 0,
                    "tokens_per_second": 0,
                    "total_tokens": 0
                }
            }

            # Check if this is an Ollama-style request
            is_ollama_request = req.path.startswith('/api/')
            
            # Get chat history from JSON request
            messages = data["messages"]

            # Create format instructions
            if format_spec:
                format_instruction = create_format_instruction(format_spec)
                if format_instruction:
                    # Find the last user message and append format instructions
                    last_user_msg_idx = -1
                    for i in range(len(messages) - 1, -1, -1):
                        if messages[i]["role"] == "user":
                            last_user_msg_idx = i
                            break
                    
                    if last_user_msg_idx >= 0:
                        original_content = messages[last_user_msg_idx]["content"]
                        messages[last_user_msg_idx]["content"] = original_content + format_instruction
                        if DEBUG_MODE:
                            logger.debug(f"Added format instruction: {format_instruction}")

            # Setup tokenizer
            tokenizer = load_tokenizer(modelfile, variables.model_id)

            supports_system_role = "raise_exception('System role not supported')" not in tokenizer.chat_template

            if variables.system and supports_system_role:
                prompt = [{"role": "system", "content": variables.system}] + messages
            else:
                prompt = messages

            for i in range(1, len(prompt)):
                if prompt[i]["role"] == prompt[i - 1]["role"]:
                    raise ValueError("Roles must alternate between 'user' and 'assistant'.")

<<<<<<< HEAD
            # TODO: multiple images?
            images = messages[-1].get("images", [])
            if images and img_encoder:
                # Must have "<image"> token added.
                prompt[-1]["content"] = "<image>" + prompt[-1]["content"]
                img_emb = img_encoder.encode_image(images[0])
            else:
                img_emb = None
            # Mise en place du chat Template
            prompt_tokens = tokenizer.apply_chat_template(prompt, tokenize=True, add_generation_prompt=True)
            prompt = tokenizer.decode(prompt_tokens)
            llmResponse["usage"]["prompt_tokens"] = llmResponse["usage"]["total_tokens"] = len(prompt_tokens)
=======
            # Set up chat template
            prompt = tokenizer.apply_chat_template(prompt, tokenize=True, add_generation_prompt=True)
            llmResponse["usage"]["prompt_tokens"] = llmResponse["usage"]["total_tokens"] = len(prompt)
>>>>>>> 37952576

            sortie_rkllm = ""

            if "stream" in data.keys() and data["stream"] == True:
                def generate():
                    thread_modele = threading.Thread(target=modele_rkllm.run, args=(prompt, img_emb, ))
                    thread_modele.start()

                    thread_model_finished = False
                    count = 0
                    start = time.time()
                    prompt_eval_end_time = None
                    final_message_sent = False  # Track if we've sent the final message
                    
                    # Initialize accumulated text for JSON format validation
                    complete_text = ""
                    tokens_since_last_response = 0  # Track tokens since last response sent

                    while not thread_model_finished or not final_message_sent:
                        processed_tokens = False
                        
                        while len(variables.global_text) > 0:
                            processed_tokens = True
                            count += 1
                            current_token = variables.global_text.pop(0)
                            tokens_since_last_response += 1
                            
                            # Mark time when first token is generated
                            if count == 1:
                                prompt_eval_end_time = time.time()
                            
                            # Accumulate text for format validation
                            complete_text += current_token

                            # Prepare response based on request type
                            if is_ollama_request:
                                # Get simplified model name for consistency
                                simplified_model_name = get_simplified_model_name(variables.model_id)
                                
                                if variables.global_status != 1:
                                    # Intermediate chunks - minimal fields only
                                    ollama_chunk = {
                                        "model": simplified_model_name,
                                        "created_at": datetime.datetime.now().strftime("%Y-%m-%dT%H:%M:%S.%fZ"),
                                        "message": {
                                            "role": "assistant",
                                            "content": current_token
                                        },
                                        "done": False
                                    }
                                    yield f"{json.dumps(ollama_chunk)}\n"
                                else:
                                    # This is the final token from the model, mark that we're ready to send final message
                                    final_message_sent = True
                                    
                                    # Final chunk - include all metrics
                                    current_time = time.time()
                                    total_duration = current_time - start
                                    
                                    # Calculate durations
                                    if prompt_eval_end_time is None:
                                        prompt_eval_end_time = start + (total_duration * 0.1)
                                    
                                    prompt_eval_duration = prompt_eval_end_time - start
                                    eval_duration = current_time - prompt_eval_end_time
                                    load_duration = 0.1  # Fixed 100ms in seconds
                                    
                                    # Process format validation if requested
                                    cleaned_content = None
                                    parsed_data = None
                                    if format_spec:
                                        success, parsed_data, error, cleaned_json = validate_format_response(complete_text, format_spec)
                                        if success and cleaned_json:
                                            cleaned_content = cleaned_json
                                    
                                    # Final message with metrics
                                    ollama_chunk = {
                                        "model": simplified_model_name,
                                        "created_at": datetime.datetime.now().strftime("%Y-%m-%dT%H:%M:%S.%fZ"),
                                        "message": {
                                            "role": "assistant",
                                            # Use cleaned content if available, otherwise use current token
                                            "content": cleaned_content if cleaned_content else current_token
                                        },
                                        "done": True,
                                        "done_reason": "stop",
                                        "total_duration": int(total_duration * 1_000_000_000),
                                        "load_duration": int(load_duration * 1_000_000_000),
                                        "prompt_eval_count": llmResponse["usage"]["prompt_tokens"],
                                        "prompt_eval_duration": int(prompt_eval_duration * 1_000_000_000),
                                        "eval_count": count,
                                        "eval_duration": int(eval_duration * 1_000_000_000)
                                    }
                                    
                                    yield f"{json.dumps(ollama_chunk)}\n"
                            else:
                                # For original RKLLAMA API streaming
                                llmResponse["choices"] = [
                                    {
                                    "role": "assistant",
                                    "content": current_token,
                                    "logprobs": None,
                                    "finish_reason": "stop" if variables.global_status == 1 else None,
                                    }
                                ]
                                llmResponse["usage"]["completion_tokens"] = count
                                llmResponse["usage"]["total_tokens"] += 1
                                
                                # Process format in the final chunk
                                if variables.global_status == 1 and format_spec:
                                    success, parsed_data, error, cleaned_json = validate_format_response(complete_text, format_spec)
                                    if success and parsed_data:
                                        llmResponse["choices"][0]["format"] = format_spec
                                        llmResponse["choices"][0]["parsed"] = parsed_data
                                
                                # Send the response
                                yield f"{json.dumps(llmResponse)}\n\n"
                                tokens_since_last_response = 0

                        # Check if thread is done but we haven't sent final message yet
                        thread_modele.join(timeout=0.005)
                        thread_model_finished = not thread_modele.is_alive()
                        
                        # If model is done and we haven't sent the final message yet, do it now
                        if thread_model_finished and not final_message_sent:
                            final_message_sent = True
                            
                            # Calculate final metrics
                            current_time = time.time()
                            total_duration = current_time - start
                            
                            if prompt_eval_end_time is None:
                                prompt_eval_end_time = start + (total_duration * 0.1)
                                
                            prompt_eval_duration = prompt_eval_end_time - start
                            eval_duration = current_time - prompt_eval_end_time
                            load_duration = 0.1
                            
                            # Process format validation if requested
                            parsed_data = None
                            if format_spec and complete_text:
                                success, parsed_data, error, cleaned_json = validate_format_response(complete_text, format_spec)
                            
                            if is_ollama_request:
                                # Create final message for Ollama API
                                ollama_final = {
                                    "model": get_simplified_model_name(variables.model_id),
                                    "created_at": datetime.datetime.now().strftime("%Y-%m-%dT%H:%M:%S.%fZ"),
                                    "message": {
                                        "role": "assistant",
                                        "content": ""  # Empty content to avoid duplicating text
                                    },
                                    "done": True,
                                    "done_reason": "stop",
                                    "total_duration": int(total_duration * 1_000_000_000),
                                    "load_duration": int(load_duration * 1_000_000_000),
                                    "prompt_eval_count": llmResponse["usage"]["prompt_tokens"],
                                    "prompt_eval_duration": int(prompt_eval_duration * 1_000_000_000),
                                    "eval_count": count,
                                    "eval_duration": int(eval_duration * 1_000_000_000)
                                }
                                
                                yield f"{json.dumps(ollama_final)}\n"
                            else:
                                # Handle final message for RKLLAMA API
                                # If there are still tokens waiting to send, create one final response
                                if tokens_since_last_response > 0:
                                    llmResponse["choices"] = [
                                        {
                                        "role": "assistant",
                                        "content": "",  # Empty to avoid duplication
                                        "logprobs": None,
                                        "finish_reason": "stop"
                                        }
                                    ]
                                    llmResponse["usage"]["completion_tokens"] = count
                                    llmResponse["usage"]["total_tokens"] += 1
                                    
                                    # Add format information if available
                                    if format_spec and parsed_data:
                                        llmResponse["choices"][0]["format"] = format_spec
                                        llmResponse["choices"][0]["parsed"] = parsed_data
                                    
                                    yield f"{json.dumps(llmResponse)}\n\n"
                            
                        # If we didn't process any tokens in this loop iteration, add a small sleep to avoid CPU spin
                        if not processed_tokens:
                            time.sleep(0.01)
                    
                # Return appropriate streaming response based on request type
                return Response(generate(), content_type='application/x-ndjson' if is_ollama_request else 'text/plain')
            
            # For non-streaming responses
            else:
                # Create inference thread
                thread_modele = threading.Thread(target=modele_rkllm.run, args=(prompt, img_emb, ))
                try:
                    thread_modele.start()
                    print("Inference thread started")
                except Exception as e:
                    print("Error starting thread:", e)

                # Wait for model to finish
                thread_model_finished = False
                count = 0
                start = time.time()
                prompt_eval_end_time = None  # Will store time when first token is generated
                complete_text = ""
                first_token_generated = False

                while not thread_model_finished:
                    while len(variables.global_text) > 0:
                        count += 1
                        token = variables.global_text.pop(0)
                        
                        # Mark the time when first token is generated (end of prompt evaluation)
                        if not first_token_generated:
                            first_token_generated = True
                            prompt_eval_end_time = time.time()
                        
                        complete_text += token
                        time.sleep(0.005)

                        thread_modele.join(timeout=0.005)
                    thread_model_finished = not thread_modele.is_alive()

                end_time = time.time()
                total_duration = end_time - start
                
                # Calculate the various duration metrics
                if prompt_eval_end_time is None:
                    # If no tokens were generated, use 10% of total time as estimate
                    prompt_eval_end_time = start + (total_duration * 0.1)
                
                prompt_eval_duration = prompt_eval_end_time - start  # Time spent evaluating prompt
                eval_duration = end_time - prompt_eval_end_time  # Time spent generating tokens
                load_duration = 0.1  # Fixed 100ms in seconds
                
                # Handle format validation for completed response
                if format_spec and complete_text:
                    # Updated to unpack the additional cleaned_json return value
                    success, parsed_data, error, cleaned_json = validate_format_response(complete_text, format_spec)
                    logger.debug(f"Format validation: success={success}, error={error}")
                
                # Prepare appropriate response based on request type
                if is_ollama_request:
                    # Get simplified model name for consistency
                    simplified_model_name = get_simplified_model_name(variables.model_id)
                    
                    ollama_response = {
                        "model": simplified_model_name,
                        "created_at": datetime.datetime.now().strftime("%Y-%m-%dT%H:%M:%S.%fZ"),
                        "message": {
                            "role": "assistant", 
                            # Use only the clean JSON text if available, otherwise use complete response
                            "content": cleaned_json if success and cleaned_json else complete_text
                        },
                        "done_reason": "stop",  # Always add done_reason for completed responses
                        "done": True,
                        # Add all required duration fields in nanoseconds
                        "total_duration": int(total_duration * 1_000_000_000),
                        "load_duration": int(load_duration * 1_000_000_000),  # Fixed 100ms
                        "prompt_eval_count": llmResponse["usage"]["prompt_tokens"],
                        "prompt_eval_duration": int(prompt_eval_duration * 1_000_000_000),
                        "eval_count": count,
                        "eval_duration": int(eval_duration * 1_000_000_000)
                    }
                    
                    return jsonify(ollama_response), 200
                else:
                    # Standard RKLLAMA API response
                    llmResponse["choices"] = [{
                        "role": "assistant",
                        # Use only the clean JSON text if available
                        "content": cleaned_json if success and cleaned_json else complete_text,
                        "logprobs": None,
                        "finish_reason": "stop"
                    }]
                    
                    # Add format information if available
                    if success and parsed_data:
                        llmResponse["choices"][0]["format"] = format_spec
                        llmResponse["choices"][0]["parsed"] = parsed_data
                    
                    # Update token counts
                    llmResponse["usage"]["completion_tokens"] = count
                    llmResponse["usage"]["total_tokens"] = llmResponse["usage"]["prompt_tokens"] + count
                    
                    # Calculate tokens per second if we have meaningful duration
                    if eval_duration > 0:
                        llmResponse["usage"]["tokens_per_second"] = round(count / eval_duration, 2)
                    
                    return jsonify(llmResponse), 200
                    
        else:
            return jsonify({'status': 'error', 'message': 'Invalid JSON data!'}), 400
    finally:
        # No need to release the lock here as it should be handled by the calling function
        if custom_request is None:
            variables.verrou.release()
        is_locked = False<|MERGE_RESOLUTION|>--- conflicted
+++ resolved
@@ -13,9 +13,6 @@
 # Get DEBUG_MODE from config instead of environment variable
 DEBUG_MODE = is_debug_mode()
 
-<<<<<<< HEAD
-def Request(modele_rkllm, img_encoder=None, custom_request=None):
-=======
 import os
 from typing import Optional
 from transformers import AutoTokenizer
@@ -57,8 +54,7 @@
 
 
 
-def Request(modele_rkllm, modelfile, custom_request=None):
->>>>>>> 37952576
+def Request(modele_rkllm, modelfile, img_encoder=None, custom_request=None):
     """
     Process a request to the language model
     
@@ -145,7 +141,6 @@
                 if prompt[i]["role"] == prompt[i - 1]["role"]:
                     raise ValueError("Roles must alternate between 'user' and 'assistant'.")
 
-<<<<<<< HEAD
             # TODO: multiple images?
             images = messages[-1].get("images", [])
             if images and img_encoder:
@@ -158,11 +153,6 @@
             prompt_tokens = tokenizer.apply_chat_template(prompt, tokenize=True, add_generation_prompt=True)
             prompt = tokenizer.decode(prompt_tokens)
             llmResponse["usage"]["prompt_tokens"] = llmResponse["usage"]["total_tokens"] = len(prompt_tokens)
-=======
-            # Set up chat template
-            prompt = tokenizer.apply_chat_template(prompt, tokenize=True, add_generation_prompt=True)
-            llmResponse["usage"]["prompt_tokens"] = llmResponse["usage"]["total_tokens"] = len(prompt)
->>>>>>> 37952576
 
             sortie_rkllm = ""
 

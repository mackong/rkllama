import threading
import json
import time
import datetime
import logging
import os
import re  # Add import for regex used in JSON extraction
from transformers import AutoTokenizer
from flask import jsonify, Response
import src.variables as variables
from src.model_utils import get_simplified_model_name
from .format_utils import create_format_instruction, validate_format_response, get_tool_calls

import config

# Check for debug mode using the improved method from config
DEBUG_MODE = config.is_debug_mode()

# Set up logging based on debug mode
logging_level = logging.DEBUG if DEBUG_MODE else logging.INFO
logging.basicConfig(
    level=logging_level,
    format='%(asctime)s - %(name)s - %(levelname)s - %(message)s',
    handlers=[
        logging.StreamHandler(),
        logging.FileHandler(os.path.join(config.get_path("logs"),'rkllama_debug.log')) if DEBUG_MODE else logging.NullHandler()
    ]
)
logger = logging.getLogger("rkllama.server_utils")

class RequestWrapper:
    """A class that mimics Flask's request object for custom request handling"""
    def __init__(self, json_data, path="/"):
        self.json = json_data
        self.path = path


class EndpointHandler:
    """Base class for endpoint handlers with common functionality"""
    
    @staticmethod
    def prepare_prompt(messages, system="", tools=None):
        """Prepare prompt with proper system handling"""
        tokenizer = AutoTokenizer.from_pretrained(variables.model_id, trust_remote_code=True)
        supports_system_role = "raise_exception('System role not supported')" not in tokenizer.chat_template
        
        if system and supports_system_role:
            prompt_messages = [{"role": "system", "content": system}] + messages
        else:
            prompt_messages = messages
        
<<<<<<< HEAD
        prompt_tokens = tokenizer.apply_chat_template(prompt_messages, tokenize=True, add_generation_prompt=True)
        prompt = tokenizer.decode(prompt_tokens)
        return tokenizer, prompt, prompt_tokens, len(prompt_tokens)
=======
        prompt_tokens = tokenizer.apply_chat_template(prompt_messages, tools=tools, tokenize=True, add_generation_prompt=True)
        return tokenizer, prompt_tokens, len(prompt_tokens)
>>>>>>> 37952576
    
    @staticmethod
    def calculate_durations(start_time, prompt_eval_time, current_time=None):
        """Calculate duration metrics for responses"""
        if not current_time:
            current_time = time.time()
            
        total_duration = current_time - start_time
        
        if prompt_eval_time is None:
            prompt_eval_time = start_time + (total_duration * 0.1)
            
        prompt_eval_duration = prompt_eval_time - start_time
        eval_duration = current_time - prompt_eval_time
        
        return {
            "total": int(total_duration * 1_000_000_000),
            "prompt_eval": int(prompt_eval_duration * 1_000_000_000),
            "eval": int(eval_duration * 1_000_000_000),
            "load": int(0.1 * 1_000_000_000)
        }
    
class ChatEndpointHandler(EndpointHandler):
    """Handler for /api/chat endpoint requests"""
    
    @staticmethod
    def format_streaming_chunk(model_name, token, is_final=False, metrics=None, format_data=None):
        """Format a streaming chunk for chat endpoint"""
        chunk = {
            "model": model_name,
            "created_at": datetime.datetime.now().strftime("%Y-%m-%dT%H:%M:%S.%fZ"),
            "message": {
                "role": "assistant",
                "content": token if not is_final else ""
            },
            "done": is_final
        }
        
        if is_final:
            chunk["done_reason"] = "stop"
            if metrics:
                chunk.update({
                    "total_duration": metrics["total"],
                    "load_duration": metrics["load"],
                    "prompt_eval_count": metrics.get("prompt_tokens", 0),
                    "prompt_eval_duration": metrics["prompt_eval"],
                    "eval_count": metrics.get("token_count", 0),
                    "eval_duration": metrics["eval"]
                })
                
        return chunk
    
    @staticmethod
    def format_complete_response(model_name, complete_text, metrics, format_data=None):
        """Format a complete non-streaming response for chat endpoint"""
        response = {
            "model": model_name,
            "created_at": datetime.datetime.now().strftime("%Y-%m-%dT%H:%M:%S.%fZ"),
            "message": {
                "role": "assistant",
                "content": complete_text if not (format_data and "cleaned_json" in format_data) 
                          else format_data["cleaned_json"]
            },
            "done_reason": "stop",
            "done": True,
            "total_duration": metrics["total"],
            "load_duration": metrics["load"],
            "prompt_eval_count": metrics.get("prompt_tokens", 0),
            "prompt_eval_duration": metrics["prompt_eval"],
            "eval_count": metrics.get("token_count", 0),
            "eval_duration": metrics["eval"]
        }

        if format_data and "tool_call" in format_data:
            response["message"]["tool_calls"] = format_data["tool_call"]
        
        return response
        
    @classmethod
<<<<<<< HEAD
    def handle_request(cls, modele_rkllm, model_name, messages, system="", stream=True, format_spec=None, options=None, img_encoder=None):
=======
    def handle_request(cls, modele_rkllm, model_name, messages, system="", stream=True, format_spec=None, options=None, tools=None):
>>>>>>> 37952576
        """Process a chat request with proper format handling"""
        simplified_model_name = get_simplified_model_name(model_name)
        
        original_system = variables.system
        if system:
            variables.system = system
            
        try:
            variables.global_status = -1
            
            if format_spec:
                format_instruction = create_format_instruction(format_spec)
                if format_instruction:
                    for i in range(len(messages) - 1, -1, -1):
                        if messages[i]["role"] == "user":
                            messages[i]["content"] += format_instruction
                            break
            
<<<<<<< HEAD
            # TODO: multiple images?
            images = messages[-1].get("images", [])
            if images and img_encoder:
                # Must have "<image>" token added.
                messages[-1]["content"] = "<image>" + messages[-1]["content"]
                img_emb = img_encoder.encode_image(images[0])
            else:
                img_emb = None
            tokenizer, prompt, prompt_tokens, prompt_token_count = cls.prepare_prompt(messages, system)
=======
            tokenizer, prompt_tokens, prompt_token_count = cls.prepare_prompt(messages, system, tools)
>>>>>>> 37952576
            
            if stream:
                return cls.handle_streaming(modele_rkllm, simplified_model_name, prompt,
                                          prompt_token_count, format_spec, img_emb=img_emb)
            else:
                return cls.handle_complete(modele_rkllm, simplified_model_name, prompt,
                                         prompt_token_count, format_spec, img_emb=img_emb)
        finally:
            variables.system = original_system
            
    @classmethod
    def handle_streaming(cls, modele_rkllm, model_name, prompt, prompt_token_count, format_spec, img_emb=None):
        """Handle streaming chat response"""
        def generate():
            thread_model = threading.Thread(target=modele_rkllm.run, args=(prompt, img_emb, ))
            thread_model.start()
            
            count = 0
            start_time = time.time()
            prompt_eval_time = None
            complete_text = ""
            final_sent = False
            
            thread_finished = False
            
            while not thread_finished or not final_sent:
                tokens_processed = False
                
                while len(variables.global_text) > 0:
                    tokens_processed = True
                    count += 1
                    token = variables.global_text.pop(0)
                    
                    if count == 1:
                        prompt_eval_time = time.time()
                    
                    complete_text += token
                    
                    if variables.global_status != 1:
                        chunk = cls.format_streaming_chunk(model_name, token)
                        yield f"{json.dumps(chunk)}\n"
                    else:
                        pass
                
                thread_model.join(timeout=0.005)
                thread_finished = not thread_model.is_alive()
                
                if thread_finished and not final_sent:
                    final_sent = True
                    
                    metrics = cls.calculate_durations(start_time, prompt_eval_time)
                    metrics["prompt_tokens"] = prompt_token_count
                    metrics["token_count"] = count
                    
                    format_data = None
                    if format_spec and complete_text:
                        success, parsed_data, error, cleaned_json = validate_format_response(complete_text, format_spec)
                        if success and parsed_data:
                            format_type = (
                                format_spec.get("type", "") if isinstance(format_spec, dict) 
                                else "json"
                            )
                            format_data = {
                                "format_type": format_type,
                                "parsed": parsed_data,
                                "cleaned_json": cleaned_json
                            }
                    
                    final_chunk = cls.format_streaming_chunk(model_name, "", True, metrics, format_data)
                    yield f"{json.dumps(final_chunk)}\n"
                
                if not tokens_processed:
                    time.sleep(0.01)
                    
        return Response(generate(), content_type='application/x-ndjson')
    
    @classmethod
    def handle_complete(cls, modele_rkllm, model_name, prompt, prompt_token_count, format_spec, img_emb=None):
        """Handle complete non-streaming chat response"""
        start_time = time.time()
        prompt_eval_time = None
        
        thread_model = threading.Thread(target=modele_rkllm.run, args=(prompt, img_emb, ))
        thread_model.start()
        
        count = 0
        complete_text = ""
        
        while thread_model.is_alive() or len(variables.global_text) > 0:
            while len(variables.global_text) > 0:
                count += 1
                token = variables.global_text.pop(0)
                
                if count == 1:
                    prompt_eval_time = time.time()
                
                complete_text += token
            
            thread_model.join(timeout=0.005)
        
        metrics = cls.calculate_durations(start_time, prompt_eval_time)
        metrics["prompt_tokens"] = prompt_token_count
        metrics["token_count"] = count
        
        format_data = None
        tool_calls = get_tool_calls(complete_text)
        if format_spec and complete_text and not tool_calls:
            success, parsed_data, error, cleaned_json = validate_format_response(complete_text, format_spec)
            if success and parsed_data:
                format_type = (
                    format_spec.get("type", "") if isinstance(format_spec, dict) 
                    else "json"
                )
                format_data = {
                    "format_type": format_type,
                    "parsed": parsed_data,
                    "cleaned_json": cleaned_json
                }
        
        if tool_calls:
           format_data = {
                   "format_type" : "json",
                   "parsed": "",
                   "cleaned_json": "",
                   "tool_call": tool_calls
           }

        response = cls.format_complete_response(model_name, complete_text, metrics, format_data)
        return jsonify(response), 200


class GenerateEndpointHandler(EndpointHandler):
    """Handler for /api/generate endpoint requests"""
    
    @staticmethod
    def format_streaming_chunk(model_name, token, is_final=False, metrics=None, format_data=None):
        """Format a streaming chunk for generate endpoint"""
        chunk = {
            "model": model_name,
            "created_at": datetime.datetime.now().strftime("%Y-%m-%dT%H:%M:%S.%fZ"),
            "response": token if not is_final else "",
            "done": is_final
        }
        
        if is_final:
            chunk["done_reason"] = "stop"
            if metrics:
                chunk.update({
                    "total_duration": metrics["total"],
                    "load_duration": metrics["load"],
                    "prompt_eval_count": metrics.get("prompt_tokens", 0),
                    "prompt_eval_duration": metrics["prompt_eval"],
                    "eval_count": metrics.get("token_count", 0),
                    "eval_duration": metrics["eval"]
                })
                
        return chunk
    
    @staticmethod
    def format_complete_response(model_name, complete_text, metrics, format_data=None):
        """Format a complete non-streaming response for generate endpoint"""
        response = {
            "model": model_name,
            "created_at": datetime.datetime.now().strftime("%Y-%m-%dT%H:%M:%S.%fZ"),
            "response": complete_text if not (format_data and "cleaned_json" in format_data) 
                       else format_data["cleaned_json"],
            "done_reason": "stop",
            "done": True,
            "total_duration": metrics["total"],
            "load_duration": metrics["load"],
            "prompt_eval_count": metrics.get("prompt_tokens", 0),
            "prompt_eval_duration": metrics["prompt_eval"],
            "eval_count": metrics.get("token_count", 0),
            "eval_duration": metrics["eval"],
            "context": []
        }
        
        return response
    
    @classmethod
    def handle_request(cls, modele_rkllm, model_name, prompt, system="", stream=True, format_spec=None, options=None, img_encoder=None, images=None):
        """Process a generate request with proper format handling"""
        messages = [{"role": "user", "content": prompt}]
        # TODO: multiple images?
        if images and img_encoder:
            messages[-1]["content"] = "<image>" + messages[-1]["content"]
            img_emb = img_encoder.encode_image(images[0])
        else:
            img_emb = None
        
        simplified_model_name = get_simplified_model_name(model_name)
        
        original_system = variables.system
        if system:
            variables.system = system
        
        if DEBUG_MODE:
            logger.debug(f"GenerateEndpointHandler: processing request for {simplified_model_name}")
            logger.debug(f"Format spec: {format_spec}")
        
        try:
            variables.global_status = -1
            
            if format_spec:
                format_instruction = create_format_instruction(format_spec)
                if format_instruction and messages:
                    if DEBUG_MODE:
                        logger.debug(f"Adding format instruction to prompt: {format_instruction}")
                    messages[0]["content"] += format_instruction
            
            tokenizer, prompt, prompt_tokens, prompt_token_count = cls.prepare_prompt(messages, system)
            
            if stream:
                return cls.handle_streaming(modele_rkllm, simplified_model_name, prompt,
                                          prompt_token_count, format_spec, img_emb=img_emb)
            else:
                return cls.handle_complete(modele_rkllm, simplified_model_name, prompt,
                                         prompt_token_count, format_spec, img_emb=img_emb)
        finally:
            variables.system = original_system
    
    @classmethod
    def handle_streaming(cls, modele_rkllm, model_name, prompt, prompt_token_count, format_spec, img_emb=None):
        """Handle streaming generate response"""
        def generate():
            thread_model = threading.Thread(target=modele_rkllm.run, args=(prompt, img_emb, ))
            thread_model.start()
            
            count = 0
            start_time = time.time()
            prompt_eval_time = None
            complete_text = ""
            final_sent = False
            
            thread_finished = False
            
            while not thread_finished or not final_sent:
                tokens_processed = False
                
                while len(variables.global_text) > 0:
                    tokens_processed = True
                    count += 1
                    token = variables.global_text.pop(0)
                    
                    if count == 1:
                        prompt_eval_time = time.time()
                    
                    complete_text += token
                    
                    if variables.global_status != 1:
                        chunk = cls.format_streaming_chunk(model_name, token)
                        yield f"{json.dumps(chunk)}\n"
                    else:
                        pass
                
                thread_model.join(timeout=0.005)
                thread_finished = not thread_model.is_alive()
                
                if thread_finished and not final_sent:
                    final_sent = True
                    
                    metrics = cls.calculate_durations(start_time, prompt_eval_time)
                    metrics["prompt_tokens"] = prompt_token_count
                    metrics["token_count"] = count
                    
                    format_data = None
                    if format_spec and complete_text:
                        success, parsed_data, error, cleaned_json = validate_format_response(complete_text, format_spec)
                        if success and parsed_data:
                            format_type = (
                                format_spec.get("type", "") if isinstance(format_spec, dict) 
                                else "json"
                            )
                            format_data = {
                                "format_type": format_type,
                                "parsed": parsed_data,
                                "cleaned_json": cleaned_json
                            }
                    
                    final_chunk = cls.format_streaming_chunk(model_name, "", True, metrics, format_data)
                    yield f"{json.dumps(final_chunk)}\n"
                
                if not tokens_processed:
                    time.sleep(0.01)
                    
        return Response(generate(), content_type='application/x-ndjson')
    
    @classmethod
    def handle_complete(cls, modele_rkllm, model_name, prompt, prompt_token_count, format_spec, img_emb=None):
        """Handle complete generate response"""
        start_time = time.time()
        prompt_eval_time = None
        
        thread_model = threading.Thread(target=modele_rkllm.run, args=(prompt, img_emb, ))
        thread_model.start()
        
        count = 0
        complete_text = ""
        
        while thread_model.is_alive() or len(variables.global_text) > 0:
            while len(variables.global_text) > 0:
                count += 1
                token = variables.global_text.pop(0)
                
                if count == 1:
                    prompt_eval_time = time.time()
                
                complete_text += token
            
            thread_model.join(timeout=0.005)
        
        metrics = cls.calculate_durations(start_time, prompt_eval_time)
        metrics["prompt_tokens"] = prompt_token_count
        metrics["token_count"] = count
        
        format_data = None
        if format_spec and complete_text:
            if DEBUG_MODE:
                logger.debug(f"Validating format for complete text: {complete_text[:300]}...")
                if isinstance(format_spec, str):
                    logger.debug(f"Format is string type: {format_spec}")
            
            success, parsed_data, error, cleaned_json = validate_format_response(complete_text, format_spec)
            
            if not success and isinstance(format_spec, str) and format_spec.lower() == 'json':
                if DEBUG_MODE:
                    logger.debug("Simple JSON format validation failed, attempting additional extraction")
                
                json_pattern = r'\{[\s\S]*?\}'
                matches = re.findall(json_pattern, complete_text)
                
                for match in matches:
                    try:
                        fixed = match.replace("'", '"')
                        fixed = re.sub(r'(\w+):', r'"\1":', fixed)
                        test_parsed = json.loads(fixed)
                        success, parsed_data, error, cleaned_json = True, test_parsed, None, fixed
                        if DEBUG_MODE:
                            logger.debug(f"Extracted valid JSON using additional methods: {cleaned_json}")
                        break
                    except:
                        continue
            
            elif not success and isinstance(format_spec, dict) and format_spec.get('type') == 'object':
                if DEBUG_MODE:
                    logger.debug(f"Initial validation failed: {error}. Trying to fix JSON...")
                
                json_pattern = r'\{[\s\S]*?\}'
                matches = re.findall(json_pattern, complete_text)
                
                for match in matches:
                    fixed = match.replace("'", '"')
                    fixed = re.sub(r'(\w+):', r'"\1":', fixed)
                    
                    try:
                        test_parsed = json.loads(fixed)
                        required_fields = format_spec.get('required', [])
                        has_required = all(field in test_parsed for field in required_fields)
                        
                        if has_required:
                            success, parsed_data, error, cleaned_json = validate_format_response(fixed, format_spec)
                            if success:
                                if DEBUG_MODE:
                                    logger.debug(f"Fixed JSON validation succeeded: {cleaned_json}")
                                break
                    except:
                        continue
            
            if DEBUG_MODE:
                logger.debug(f"Format validation result: success={success}, error={error}")
                if cleaned_json and success:
                    logger.debug(f"Cleaned JSON: {cleaned_json}")
                elif not success:
                    logger.debug(f"JSON validation failed, response will not include parsed data")
            
            if success and parsed_data:
                if isinstance(format_spec, str):
                    format_type = format_spec
                else:
                    format_type = format_spec.get("type", "json") if isinstance(format_spec, dict) else "json"
                
                format_data = {
                    "format_type": format_type,
                    "parsed": parsed_data,
                    "cleaned_json": cleaned_json
                }
        
        response = cls.format_complete_response(model_name, complete_text, metrics, format_data)
        
        if DEBUG_MODE and format_data:
            logger.debug(f"Created formatted response with JSON content")
            
        return jsonify(response), 200


def process_ollama_chat_request(modele_rkllm, model_name, messages, system="", stream=True, format_spec=None, options=None, img_encoder=None):
    """Process /api/chat request with correct format"""
    return ChatEndpointHandler.handle_request(
        modele_rkllm=modele_rkllm,
        model_name=model_name,
        messages=messages,
        system=system,
        stream=stream,
        format_spec=format_spec,
        options=options,
        img_encoder=img_encoder,
    )

def process_ollama_generate_request(modele_rkllm, model_name, prompt, system="", stream=True, format_spec=None, options=None, img_encoder=None, images=None):
    """Process /api/generate request with correct format"""
    return GenerateEndpointHandler.handle_request(
        modele_rkllm=modele_rkllm,
        model_name=model_name,
        prompt=prompt,
        system=system,
        stream=stream,
        format_spec=format_spec,
        options=options,
        img_encoder=img_encoder,
        images=images,
    )<|MERGE_RESOLUTION|>--- conflicted
+++ resolved
@@ -49,14 +49,9 @@
         else:
             prompt_messages = messages
         
-<<<<<<< HEAD
-        prompt_tokens = tokenizer.apply_chat_template(prompt_messages, tokenize=True, add_generation_prompt=True)
+        prompt_tokens = tokenizer.apply_chat_template(prompt_messages, tools=tools, tokenize=True, add_generation_prompt=True)
         prompt = tokenizer.decode(prompt_tokens)
         return tokenizer, prompt, prompt_tokens, len(prompt_tokens)
-=======
-        prompt_tokens = tokenizer.apply_chat_template(prompt_messages, tools=tools, tokenize=True, add_generation_prompt=True)
-        return tokenizer, prompt_tokens, len(prompt_tokens)
->>>>>>> 37952576
     
     @staticmethod
     def calculate_durations(start_time, prompt_eval_time, current_time=None):
@@ -136,11 +131,7 @@
         return response
         
     @classmethod
-<<<<<<< HEAD
-    def handle_request(cls, modele_rkllm, model_name, messages, system="", stream=True, format_spec=None, options=None, img_encoder=None):
-=======
-    def handle_request(cls, modele_rkllm, model_name, messages, system="", stream=True, format_spec=None, options=None, tools=None):
->>>>>>> 37952576
+    def handle_request(cls, modele_rkllm, model_name, messages, system="", stream=True, format_spec=None, options=None, tools=None, img_encoder=None):
         """Process a chat request with proper format handling"""
         simplified_model_name = get_simplified_model_name(model_name)
         
@@ -159,7 +150,6 @@
                             messages[i]["content"] += format_instruction
                             break
             
-<<<<<<< HEAD
             # TODO: multiple images?
             images = messages[-1].get("images", [])
             if images and img_encoder:
@@ -168,10 +158,7 @@
                 img_emb = img_encoder.encode_image(images[0])
             else:
                 img_emb = None
-            tokenizer, prompt, prompt_tokens, prompt_token_count = cls.prepare_prompt(messages, system)
-=======
-            tokenizer, prompt_tokens, prompt_token_count = cls.prepare_prompt(messages, system, tools)
->>>>>>> 37952576
+            tokenizer, prompt, prompt_tokens, prompt_token_count = cls.prepare_prompt(messages, system, tools)
             
             if stream:
                 return cls.handle_streaming(modele_rkllm, simplified_model_name, prompt,

# Import libs
import sys, os, subprocess, resource, argparse, shutil, time, requests, configparser, json, threading, datetime, logging
import re
from dotenv import load_dotenv
from huggingface_hub import hf_hub_url, HfFileSystem
from flask import Flask, request, jsonify, Response, stream_with_context
from flask_cors import CORS
from transformers import AutoTokenizer

# Local file
from src.classes import *
from src.rkllm import *
from src.img_encoder import ImageEncoder
from src.process import Request
import src.variables as variables
from src.server_utils import process_ollama_chat_request, process_ollama_generate_request
from src.debug_utils import StreamDebugger, check_response_format
from src.model_utils import (
    get_simplified_model_name, get_original_model_path, extract_model_details, 
    initialize_model_mappings, find_model_by_name, get_huggingface_model_info,
    get_context_length
)

# Import the config module
import config

# Check for debug mode using the improved method
DEBUG_MODE = config.is_debug_mode()

# Ensure logs directory exists before configuring logging
logs_dir = config.get_path("logs")
os.makedirs(logs_dir, exist_ok=True)

# Set up logging with appropriate level based on debug mode
logging_level = logging.DEBUG if DEBUG_MODE else logging.INFO
logging.basicConfig(
    level=logging_level,
    format='%(asctime)s - %(name)s - %(levelname)s - %(message)s',
    handlers=[
        logging.StreamHandler(),
        logging.FileHandler(os.path.join(logs_dir, "rkllama_server.log"))
    ]
)
logger = logging.getLogger("rkllama.server")

def print_color(message, color):
    # Function for displaying color messages
    colors = {
        "red": "\033[91m",
        "green": "\033[92m",
        "yellow": "\033[93m",
        "blue": "\033[94m",
        "magenta": "\033[95m",
        "cyan": "\033[96m",
        "reset": "\033[0m"
    }
    print(f"{colors.get(color, colors['reset'])}{message}{colors['reset']}")

current_model = None  # Global variable for storing the loaded model
modele_rkllm = None  # Model instance
img_encoder = None


def create_modelfile(huggingface_path, From, system="", temperature=1.0):
    struct_modelfile = f"""
FROM="{From}"

HUGGINGFACE_PATH="{huggingface_path}"

SYSTEM="{system}"

TEMPERATURE={temperature}
"""

    # Use config for models path
    path = os.path.join(config.get_path("models"), From.replace('.rkllm', ''))

    # Create the directory if it doesn't exist
    if not os.path.exists(path):
        os.makedirs(path)

    # Create the Modelfile and write the content
    with open(os.path.join(path, "Modelfile"), "w") as f:
        f.write(struct_modelfile)


def load_model(model_name, huggingface_path=None, system="", temperature=1.0, From=None):
    # Use config for models path
    model_dir = os.path.join(config.get_path("models"), model_name)
    
    if not os.path.exists(model_dir):
        return None, f"Model directory '{model_name}' not found."
    
    if not os.path.exists(os.path.join(model_dir, "Modelfile")) and (huggingface_path is None and From is None):
        return None, f"Modelfile not found in '{model_name}' directory."
    elif huggingface_path is not None and From is not None:
        create_modelfile(huggingface_path=huggingface_path, From=From, system=system, temperature=temperature)
        time.sleep(0.1)
    
    # Load modelfile
    load_dotenv(os.path.join(model_dir, "Modelfile"), override=True)
    
    from_value = os.getenv("FROM")
    image_emb_value = os.getenv("IMAGE_EMB_PATH")
    image_emb_model_path = os.path.join(model_dir, image_emb_value) if image_emb_value else None
    huggingface_path = os.getenv("HUGGINGFACE_PATH")

    # View config Vars
    print_color(f"FROM: {from_value}", "green")
    print_color(f"IMAGE_EMB_PATH: {image_emb_value}", "green")
    print_color(f"HuggingFace Path: {huggingface_path}", "green")
    
    if not from_value or not huggingface_path:
        return None, "FROM or HUGGINGFACE_PATH not defined in Modelfile."

    # Change value of model_id with huggingface_path
    variables.model_id = huggingface_path
    context_length = get_context_length(model_name, config.get_path("models"))

    
<<<<<<< HEAD
    modele_rkllm = RKLLM(os.path.join(model_dir, from_value))

    if image_emb_model_path is not None:
        img_encoder = ImageEncoder(image_emb_model_path)
    else:
        img_encoder = None

    return modele_rkllm, img_encoder, None
=======
    modele_rkllm = RKLLM(os.path.join(model_dir, from_value), model_dir, temperature=float(temperature), context_length=context_length)
    return modele_rkllm, None
>>>>>>> 37952576

def unload_model():
    global modele_rkllm, img_encoder
    if modele_rkllm:
        modele_rkllm.release()
        modele_rkllm = None
    if img_encoder:
        img_encoder = None

app = Flask(__name__)
# Enable CORS for all routes
CORS(app)

# Original RKLLAMA Routes:
# GET    /models
# POST   /load_model
# POST   /unload_model
# POST   /generate
# POST   /pull
# DELETE /rm

# Route to view models
@app.route('/models', methods=['GET'])
def list_models():
    # Return the list of available models using config path
    models_dir = config.get_path("models")
    
    if not os.path.exists(models_dir):
        return jsonify({"error": f"The models directory {models_dir} is not found."}), 500

    direct_models = [f for f in os.listdir(models_dir) if f.endswith(".rkllm")]

    for model in direct_models:
        model_name = os.path.splitext(model)[0]
        model_dir = os.path.join(models_dir, model_name)
        
        os.makedirs(model_dir, exist_ok=True)
        
        shutil.move(os.path.join(models_dir, model), os.path.join(model_dir, model))
    
    model_dirs = []
    for subdir in os.listdir(models_dir):
        subdir_path = os.path.join(models_dir, subdir)
        if os.path.isdir(subdir_path):
            for file in os.listdir(subdir_path):
                if file.endswith(".rkllm"):
                    model_dirs.append(subdir)
                    break

    return jsonify({"models": model_dirs}), 200

# Delete a model
@app.route('/rm', methods=['DELETE'])
def Rm_model():
    data = request.get_json(force=True)
    if "model" not in data:
        return jsonify({"error": "Please specify a model."}), 400

    model_path = os.path.join(config.get_path("models"), data['model'])
    if not os.path.exists(model_path):
        return jsonify({"error": f"The model: {data['model']} cannot be found."}), 404

    os.remove(model_path)

    initialize_model_mappings()

    return jsonify({"message": f"The model has been successfully deleted!"}), 200

# route to pull a model
@app.route('/pull', methods=['POST'])
def pull_model():
    @stream_with_context
    def generate_progress():
        data = request.get_json(force=True)
        if "model" not in data:
            yield "Error: Model not specified.\n"
            return

        splitted = data["model"].split('/')
        if len(splitted) < 3:
            yield f"Error: Invalid path '{data['model']}'\n"
            return

        file = splitted[2]
        repo = data["model"].replace(f"/{file}", "")

        try:
            # Use Hugging Face HfFileSystem to get the file metadata
            fs = HfFileSystem()
            file_info = fs.info(repo + "/" + file)

            total_size = file_info["size"]  # File size in bytes
            if total_size == 0:
                yield "Error: Unable to retrieve file size.\n"
                return

            # Use config to get models path
            model_dir = os.path.join(config.get_path("models"), file.replace('.rkllm', ''))
            os.makedirs(model_dir, exist_ok=True)

            # Define a file to download
            local_filename = os.path.join(model_dir, file)

            # Create fonfiguration file for model
            create_modelfile(huggingface_path=repo, From=file)

            yield f"Downloading {file} ({total_size / (1024**2):.2f} MB)...\n"

            try:
                # Download the file with progress
                url = hf_hub_url(repo_id=repo, filename=file)
                with requests.get(url, stream=True) as r, open(local_filename, "wb") as f:
                    downloaded_size = 0
                    chunk_size = 8192  # 8KB

                    for chunk in r.iter_content(chunk_size=chunk_size):
                        if chunk:
                            f.write(chunk)
                            downloaded_size += len(chunk)
                            progress = int((downloaded_size / total_size) * 100)
                            yield f"{progress}%\n"

            except Exception as download_error:
                # Remove the file if an error occurs during download
                if os.path.exists(local_filename):
                    os.remove(local_filename)
                yield f"Error during download: {str(download_error)}\n"
                return

        except Exception as e:
            yield f"Error: {str(e)}\n"

    # Use the appropriate content type for streaming responses
    is_ollama_request = request.path.startswith('/api/')
    content_type = 'application/x-ndjson' if is_ollama_request else 'text/plain'
    return Response(generate_progress(), content_type=content_type)

# Route for loading a model into the NPU
@app.route('/load_model', methods=['POST'])
def load_model_route():
    global current_model, modele_rkllm, img_encoder

    # Check if a model is currently loaded
    if modele_rkllm:
        return jsonify({"error": "A model is already loaded. Please unload it first."}), 400

    data = request.get_json(force=True)
    if "model_name" not in data:
        return jsonify({"error": "Please enter the name of the model to be loaded."}), 400

    model_name = data["model_name"]

    #print(data)

    # Check if other params like "from" or "huggingface_path" for create modelfile
    if "from" in data or "huggingface_path" in data:
        modele_rkllm, img_encoder, error = load_model(model_name, From=data["from"], huggingface_path=data["huggingface_path"])
    else:
        modele_rkllm, img_encoder, error = load_model(model_name)

    if error:
        return jsonify({"error": error}), 400

    current_model = model_name
    return jsonify({"message": f"Model {model_name} loaded successfully."}), 200

# Route to unload a model from the NPU
@app.route('/unload_model', methods=['POST'])
def unload_model_route():
    global current_model, modele_rkllm

    if not modele_rkllm:
        return jsonify({"error": "No models are currently loaded."}), 400

    unload_model()
    current_model = None
    return jsonify({"message": "Model successfully unloaded!"}), 200

# Route to retrieve the current model
@app.route('/current_model', methods=['GET'])
def get_current_model():
    global current_model, modele_rkllm

    if current_model and modele_rkllm:
        return jsonify({"model_name": current_model}), 200
    else:
        return jsonify({"error": "No models are currently loaded."}), 404

# Route to make a request to the model
@app.route('/generate', methods=['POST'])
def recevoir_message():
    global modele_rkllm, img_encoder

    if not modele_rkllm:
        return jsonify({"error": "No models are currently loaded."}), 400

    # define modelfile path
    modelfile = os.path.join(modele_rkllm.model_dir, "Modelfile")

    variables.verrou.acquire()
<<<<<<< HEAD
    return Request(modele_rkllm, img_encoder)
=======
    return Request(modele_rkllm, modelfile)
>>>>>>> 37952576

# Ollama API compatibility routes

@app.route('/api/tags', methods=['GET'])
def list_ollama_models():
    # Return models in Ollama API format
    models_dir = config.get_path("models")
    
    if not os.path.exists(models_dir):
        return jsonify({"models": []}), 200

    models = []
    for subdir in os.listdir(models_dir):
        subdir_path = os.path.join(models_dir, subdir)
        if os.path.isdir(subdir_path):
            for file in os.listdir(subdir_path):
                if file.endswith(".rkllm"):
                    size = os.path.getsize(os.path.join(subdir_path, file))
                    
                    # Generate a simplified model name in Ollama style
                    simple_name = get_simplified_model_name(subdir)
                    
                    # Extract parameter size and quantization details if available
                    model_details = extract_model_details(subdir)
                    
                    models.append({
                        "name": simple_name,        # Use simplified name like qwen:3b
                        "model": simple_name,       # Match Ollama's format
                        "modified_at": datetime.datetime.fromtimestamp(
                            os.path.getmtime(os.path.join(subdir_path, file))
                        ).strftime("%Y-%m-%dT%H:%M:%S.%fZ"),
                        "size": size,
                        "digest": "",               # Ollama field (not used but included for compatibility)
                        "details": {
                            "format": "rkllm",
                            "family": "llama",      # Default family
                            "parameter_size": model_details.get("parameter_size", "Unknown"),
                            "quantization_level": model_details.get("quantization_level", "Unknown")
                        }
                    })
                    break

    return jsonify({"models": models}), 200

@app.route('/api/show', methods=['POST'])
def show_model_info():
    data = request.get_json(force=True)
    model_name = data.get('name')
    
    if not model_name:
        return jsonify({"error": "Missing model name"}), 400
    
    # Handle simplified model names
    original_model_path = get_original_model_path(model_name)
    if original_model_path:
        model_name = original_model_path
        
    model_dir = os.path.join(config.get_path("models"), model_name)
    
    if not os.path.exists(model_dir):
        return jsonify({"error": f"Model '{model_name}' not found"}), 404

    # Read modelfile content if available
    modelfile_path = os.path.join(model_dir, "Modelfile")
    modelfile_content = ""
    system_prompt = ""
    template = "{{ .Prompt }}"
    license_text = ""
    huggingface_path = None
    temperature = 0.8  # Default temperature
    
    if os.path.exists(modelfile_path):
        with open(modelfile_path, "r") as f:
            modelfile_content = f.read()
            
            # Extract system prompt if available
            system_match = re.search(r'SYSTEM="(.*?)"', modelfile_content, re.DOTALL)
            if system_match:
                system_prompt = system_match.group(1).strip()
            
            # Check for template pattern
            template_match = re.search(r'TEMPLATE="(.*?)"', modelfile_content, re.DOTALL)
            if template_match:
                template = template_match.group(1).strip()
            
            # Check for LICENSE pattern (some modelfiles have this)
            license_match = re.search(r'LICENSE="(.*?)"', modelfile_content, re.DOTALL)
            if license_match:
                license_text = license_match.group(1).strip()
            
            # Extract HuggingFace path for API access
            hf_path_match = re.search(r'HUGGINGFACE_PATH="(.*?)"', modelfile_content, re.DOTALL)
            if hf_path_match:
                huggingface_path = hf_path_match.group(1).strip()
            
            # Extract temperature if available
            temp_match = re.search(r'TEMPERATURE=(\d+\.?\d*)', modelfile_content)
            if temp_match:
                try:
                    temperature = float(temp_match.group(1))
                except ValueError:
                    pass
    
    # Find the .rkllm file
    model_file = None
    for file in os.listdir(model_dir):
        if file.endswith(".rkllm"):
            model_file = file
            break
    
    if not model_file:
        return jsonify({"error": f"Model file not found in '{model_name}' directory"}), 404
    
    file_path = os.path.join(model_dir, model_file)
    size = os.path.getsize(file_path)
    
    # Extract model details
    model_details = extract_model_details(model_name)
    parameter_size = model_details.get("parameter_size", "Unknown")
    quantization_level = model_details.get("quantization_level", "Unknown")
    
    # Determine model family based on name patterns
    family = "llama"  # default family
    families = ["llama"]
    
    # Try to get enhanced information from Hugging Face API
    hf_metadata = get_huggingface_model_info(huggingface_path) if huggingface_path else None
    
    # Use HF metadata to improve model info if available
    if hf_metadata:
        # Extract tags from HF metadata
        tags = hf_metadata.get('tags', [])
        
        # Better determine model family based on HF tags or architecture field
        if hf_metadata.get('architecture') == 'qwen' or 'qwen' in tags or 'qwen2' in tags:
            family = "qwen2"
            families = ["qwen2"]
        elif hf_metadata.get('architecture') == 'mistral' or 'mistral' in tags:
            family = "mistral"
            families = ["mistral"]
        elif hf_metadata.get('architecture') == 'deepseek' or 'deepseek' in tags:
            family = "deepseek"
            families = ["deepseek"]
        elif hf_metadata.get('architecture') == 'phi' or 'phi' in tags:
            family = "phi"
            families = ["phi"]
        elif hf_metadata.get('architecture') == 'gemma' or 'gemma' in tags:
            family = "gemma"
            families = ["gemma"]
        elif 'tinyllama' in tags:
            family = "tinyllama"
            families = ["tinyllama", "llama"]
        elif any('llama-3' in tag for tag in tags) or any('llama3' in tag for tag in tags):
            family = "llama3"
            families = ["llama3", "llama"]
        elif any('llama-2' in tag for tag in tags) or any('llama2' in tag for tag in tags):
            family = "llama2"
            families = ["llama2", "llama"]
        
        # Extract model card metadata
        model_card = hf_metadata.get('cardData', {})
        
        # Better parameter size from HF metadata
        if 'params' in model_card:
            try:
                params = int(model_card['params'])
                if params >= 1_000_000_000:
                    parameter_size = f"{params/1_000_000_000:.1f}B".replace('.0B', 'B')
                    # Also store the raw parameter count for model_info
                    parameter_count = params
            except (ValueError, TypeError):
                parameter_count = None
        else:
            parameter_count = None
        
        # Extract quantization info
        if 'quantization' in hf_metadata:
            quantization_level = hf_metadata['quantization']
        
        # Better license information
        if 'license' in hf_metadata and not license_text:
            license_text = hf_metadata['license']
    else:
        # Fallback to pattern matching if no HF metadata
        if re.search(r'(?i)Qwen', model_name):
            family = "qwen2"
            families = ["qwen2"]
        elif re.search(r'(?i)Mistral', model_name):
            family = "mistral"
            families = ["mistral"]
        elif re.search(r'(?i)DeepSeek', model_name):
            family = "deepseek"
            families = ["deepseek"]
        elif re.search(r'(?i)Phi', model_name):
            family = "phi"
            families = ["phi"]
        elif re.search(r'(?i)Gemma', model_name):
            family = "gemma"
            families = ["gemma"]
        elif re.search(r'(?i)TinyLlama', model_name):
            family = "tinyllama"
            families = ["tinyllama", "llama"]
        elif re.search(r'(?i)Llama[-_]?3', model_name):
            family = "llama3"
            families = ["llama3", "llama"]
        elif re.search(r'(?i)Llama[-_]?2', model_name):
            family = "llama2"
            families = ["llama2", "llama"]
        
        parameter_count = None
    
    # Convert modelfile to Ollama-compatible format
    ollama_modelfile = f"# Modelfile generated by \"ollama show\"\n"
    ollama_modelfile += f"# To build a new Modelfile based on this, replace FROM with:\n"
    ollama_modelfile += f"# FROM {get_simplified_model_name(model_name)}\n\n"
    
    # Change this section to use a more compatible FROM format
    # Instead of absolute paths, use the model file name which is more compatible with Ollama
    # Original: model_blob_path = f"{model_dir}/{model_file}"
    simple_name = get_simplified_model_name(model_name)
    
    if DEBUG_MODE:
        # In debug mode, use absolute paths to help with troubleshooting
        model_blob_path = f"{model_dir}/{model_file}"
        ollama_modelfile += f"FROM {model_blob_path}\n"
    else:
        # In normal mode, use the simplified name format that Ollama clients expect
        ollama_modelfile += f"FROM {simple_name}\n"
    
    if template != "{{ .Prompt }}":
        ollama_modelfile += f'TEMPLATE """{template}"""\n'
    
    if system_prompt:
        ollama_modelfile += f'SYSTEM "{system_prompt}"\n'
    
    if license_text:
        ollama_modelfile += f'LICENSE """{license_text}"""\n'
    
    # Additional model info from HF
    model_description = ""
    repo_url = None
    if hf_metadata:
        model_description = hf_metadata.get('description', '').strip()
        
        # Add description comment to modelfile if available
        if model_description:
            desc_lines = model_description.split('\n')
            desc_comment = '\n'.join([f"# {line}" for line in desc_lines[:5]])  # First 5 lines only
            ollama_modelfile = desc_comment + "\n\n" + ollama_modelfile
        
        # Extract repo URL if available
        if huggingface_path:
            repo_url = f"https://huggingface.co/{huggingface_path}"
    
    # Parse parameter size into numeric format
    numeric_param_size = None
    if parameter_size != "Unknown":
        param_match = re.search(r'(\d+\.?\d*)B', parameter_size)
        if param_match:
            try:
                size_in_billions = float(param_match.group(1))
                numeric_param_size = int(size_in_billions * 1_000_000_000)
            except ValueError:
                pass
    
    # Use parameter_count from HF metadata if available, otherwise use parsed value
    if parameter_count is None and numeric_param_size is not None:
        parameter_count = numeric_param_size
    elif parameter_count is None:
        # Default fallback
        if "7B" in model_name or "7b" in model_name:
            parameter_count = 7000000000
        elif "3B" in model_name or "3b" in model_name:
            parameter_count = 3000000000
        elif "1.5B" in model_name or "1.5b" in model_name:
            parameter_count = 1500000000
        else:
            parameter_count = 0
    
    # Extract base model name (without fine-tuning suffixes)
    base_name = model_name.split('-')[0]
    
    # Determine finetune type if present
    finetune = None
    if "instruct" in model_name.lower():
        finetune = "Instruct"
    elif "chat" in model_name.lower():
        finetune = "Chat"
    
    # Build a more complete model_info dict with architecture details
    model_info = {
        "general.architecture": family,
        "general.base_model.0.name": f"{base_name} {parameter_size}",
        "general.base_model.0.organization": family.capitalize(),
        "general.basename": base_name,
        "general.file_type": 15,  # RKLLM file type
        "general.parameter_count": parameter_count,
        "general.quantization_version": 2,
        "general.size_label": parameter_size,
        "general.tags": ["chat", "text-generation"],
        "general.type": "model",
        "tokenizer.ggml.pre": family
    }
    
    # Add repo URL if available
    if repo_url:
        model_info["general.base_model.0.repo_url"] = repo_url
        model_info["general.base_model.count"] = 1
    
    # Add finetune info if available
    if finetune:
        model_info["general.finetune"] = finetune
    
    # Add license info if available
    if license_text:
        license_name = "other"
        license_link = ""
        
        # Try to detect common licenses
        if "apache" in license_text.lower():
            license_name = "apache-2.0"
        elif "mit" in license_text.lower():
            license_name = "mit"
        elif "qwen research" in license_text.lower():
            license_name = "qwen-research"
        
        if huggingface_path:
            license_link = f"https://huggingface.co/{huggingface_path}/blob/main/LICENSE"
        
        model_info["general.license"] = license_name
        if license_link:
            model_info["general.license.link"] = license_link
        model_info["general.license.name"] = license_name
    
    # Add language info if we can detect it
    if hf_metadata and 'languages' in hf_metadata:
        model_info["general.languages"] = hf_metadata['languages']
    else:
        # Default to English
        model_info["general.languages"] = ["en"]
    
    # Add architecture-specific parameters based on model family
    if family == "qwen2":
        model_info.update({
            "qwen2.attention.head_count": 16,
            "qwen2.attention.head_count_kv": 2,
            "qwen2.attention.layer_norm_rms_epsilon": 0.000001,
            "qwen2.block_count": 36 if "3B" in parameter_size else 24,
            "qwen2.context_length": 32768,
            "qwen2.embedding_length": 2048 if "3B" in parameter_size else 1536,
            "qwen2.feed_forward_length": 11008 if "3B" in parameter_size else 8192,
            "qwen2.rope.freq_base": 1000000
        })
    elif family == "llama" or family == "llama2" or family == "llama3":
        model_info.update({
            f"{family}.attention.head_count": 32,
            f"{family}.attention.head_count_kv": 4,
            f"{family}.attention.layer_norm_rms_epsilon": 0.000001,
            f"{family}.block_count": 32,
            f"{family}.context_length": 4096,
            f"{family}.embedding_length": 4096,
            f"{family}.feed_forward_length": 11008,
            f"{family}.rope.freq_base": 10000
        })
    elif family == "mistral":
        model_info.update({
            "mistral.attention.head_count": 32,
            "mistral.attention.head_count_kv": 8,
            "mistral.attention.layer_norm_rms_epsilon": 0.000001,
            "mistral.block_count": 32,
            "mistral.context_length": 8192,
            "mistral.embedding_length": 4096,
            "mistral.feed_forward_length": 14336
        })
    
    # Calculate modified timestamp
    modified_at = datetime.datetime.fromtimestamp(
        os.path.getmtime(file_path)
    ).strftime("%Y-%m-%dT%H:%M:%S.%fZ")
    
    # Format parameters string nicely
    parameters_str = parameter_size
    if parameters_str == "Unknown" and parameter_count:
        if parameter_count >= 1_000_000_000:
            parameters_str = f"{parameter_count/1_000_000_000:.1f}B".replace('.0B', 'B')
        else:
            parameters_str = f"{parameter_count/1_000_000:.1f}M".replace('.0M', 'M')
    
    # Prepare response with enhanced metadata
    response = {
        "license": license_text or "Unknown",
        "modelfile": ollama_modelfile,
        "parameters": parameters_str,
        "template": template,
        "system": system_prompt,
        "name": model_name,
        "details": {
            "parent_model": huggingface_path or "",
            "format": "rkllm",
            "family": family,
            "families": families,
            "parameter_size": parameter_size,
            "quantization_level": quantization_level
        },
        "model_info": model_info,
        "size": size,
        "modified_at": modified_at
    }
    
    # Add Hugging Face specific fields if available
    if hf_metadata:
        response["huggingface"] = {
            "repo_id": huggingface_path,
            "description": model_description[:500] if model_description else "",  # Truncate if too long
            "tags": hf_metadata.get('tags', []),
            "downloads": hf_metadata.get('downloads', 0),
            "likes": hf_metadata.get('likes', 0)
        }
    
    return jsonify(response), 200

@app.route('/api/create', methods=['POST'])
def create_model():
    data = request.get_json(force=True)
    model_name = data.get('name')
    modelfile = data.get('modelfile', '')
    
    if not model_name:
        return jsonify({"error": "Missing model name"}), 400
    
    model_dir = os.path.join(config.get_path("models"), model_name)
    os.makedirs(model_dir, exist_ok=True)
    
    with open(os.path.join(model_dir, "Modelfile"), "w") as f:
        f.write(modelfile)
    
    # Parse the modelfile to extract parameters
    modelfile_lines = modelfile.strip().split('\n')
    from_line = next((line for line in modelfile_lines if line.startswith('FROM=')), None)
    huggingface_path = next((line for line in modelfile_lines if line.startswith('HUGGINGFACE_PATH=')), None)
    
    if not from_line or not huggingface_path:
        return jsonify({"error": "Invalid Modelfile: missing FROM or HUGGINGFACE_PATH"}), 400
    
    # Extract values
    from_value = from_line.split('=')[1].strip('"\'')
    huggingface_path = huggingface_path.split('=')[1].strip('"\'')
    
    # For compatibility with existing implementation
    return jsonify({"status": "success", "model": model_name}), 200

@app.route('/api/pull', methods=['POST'])
def pull_model_ollama():
    # TODO: Implement the pull model
    data = request.get_json(force=True)
    model = data.get('name')
    
    if not model:
        return jsonify({"error": "Missing model name"}), 400

    # Ollama API uses application/x-ndjson for streaming
    response_stream = pull_model()  # Call the existing function directly
    response_stream.content_type = 'application/x-ndjson'
    return response_stream

@app.route('/api/delete', methods=['DELETE'])
def delete_model_ollama():
    data = request.get_json(force=True)
    model_name = data.get('name')
    
    if not model_name:
        return jsonify({"error": "Missing model name"}), 400

    # Resolve simplified name to full model name
    full_model_name = find_model_by_name(model_name)
    if not full_model_name:
        if DEBUG_MODE:
            logger.error(f"Model '{model_name}' not found for deletion")
        return jsonify({"error": f"Model '{model_name}' not found"}), 404
    
    model_path = os.path.join(config.get_path("models"), full_model_name)
    if not os.path.exists(model_path):
        return jsonify({"error": f"Model directory for '{model_name}' not found"}), 404

    # Check if model is currently loaded
    if current_model == full_model_name:
        if DEBUG_MODE:
            logger.debug(f"Unloading model '{full_model_name}' before deletion")
        unload_model()
    
    try:
        if DEBUG_MODE:
            logger.debug(f"Deleting model directory: {model_path}")
        shutil.rmtree(model_path)
        
        initialize_model_mappings()
        
        return jsonify({}), 200
    except Exception as e:
        logger.error(f"Failed to delete model '{full_model_name}': {str(e)}")
        return jsonify({"error": f"Failed to delete model: {str(e)}"}), 500

@app.route('/api/generate', methods=['POST'])
def generate_ollama():
    global modele_rkllm, img_encoder, current_model
    
    lock_acquired = False  # Track lock status

    try:
        data = request.get_json(force=True)
        model_name = data.get('model')
        prompt = data.get('prompt')
        system = data.get('system', '')
        stream = data.get('stream', True)
        images = data.get('images', [])
        
        # Support format options for structured JSON output
        format_spec = data.get('format')
        options = data.get('options', {})
        
        if DEBUG_MODE:
            logger.debug(f"API generate request: model={model_name}, stream={stream}, format={format_spec}")

        if not model_name:
            return jsonify({"error": "Missing model name"}), 400

        if not prompt:
            return jsonify({"error": "Missing prompt"}), 400

        # Improved model resolution
        full_model_name = find_model_by_name(model_name)
        if not full_model_name:
            if DEBUG_MODE:
                logger.error(f"Model '{model_name}' not found")
            return jsonify({"error": f"Model '{model_name}' not found"}), 404
        
        # Use the full model name for loading
        model_name = full_model_name

        # Load model if needed
        if current_model != model_name:
            if current_model:
                unload_model()
            modele_instance, img_encoder_instance, error = load_model(model_name)
            if error:
                return jsonify({"error": f"Failed to load model '{model_name}': {error}"}), 500
            modele_rkllm = modele_instance
            img_encoder = img_encoder_instance
            current_model = model_name

        # Acquire lock before processing
        variables.verrou.acquire()
        lock_acquired = True
        
        # DIRECTLY use the GenerateEndpointHandler instead of the process_ollama_generate_request wrapper
        from src.server_utils import GenerateEndpointHandler
        return GenerateEndpointHandler.handle_request(
            modele_rkllm=modele_rkllm,
            model_name=model_name,
            prompt=prompt,
            system=system,
            stream=stream,
            format_spec=format_spec,
            options=options,
            img_encoder=img_encoder,
            images=images,
        )
    except Exception as e:
        if DEBUG_MODE:
            logger.exception(f"Error in generate_ollama: {str(e)}")
        return jsonify({"error": str(e)}), 500
    finally:
        # Only release if we acquired it
        if lock_acquired and variables.verrou.locked():
            variables.verrou.release()

# Also update the chat endpoint for consistency
@app.route('/api/chat', methods=['POST'])
def chat_ollama():
    global modele_rkllm, img_encoder, current_model
    
    lock_acquired = False  # Track lock status

    try:
        data = request.get_json(force=True)
        model_name = data.get('model')
        messages = data.get('messages', [])
        system = data.get('system', '')
        stream = data.get('stream', True)
        tools = data.get('tools', None)
        
        # Extract format parameters - can be object or string
        format_spec = data.get('format')
        options = data.get('options', {})
        
        if DEBUG_MODE:
            logger.debug(f"API chat request: model={model_name}, format={format_spec}")
        
        # Check if we're starting a new conversation
        # A new conversation is one that doesn't include any assistant messages
        is_new_conversation = not any(msg.get('role') == 'assistant' for msg in messages)
        
        # Always reset system prompt for new conversations
        if is_new_conversation:
            variables.system = ""
            if DEBUG_MODE:
                logger.debug("New conversation detected, resetting system prompt")
        
        # Extract system message from messages array if present
        system_in_messages = False
        filtered_messages = []
        
        for message in messages:
            if message.get('role') == 'system':
                system = message.get('content', '')
                system_in_messages = True
                # Don't add system message to filtered messages
            else:
                filtered_messages.append(message)
        
        # Only use the extracted system message or explicit system parameter if provided
        if system_in_messages or system:
            variables.system = system
            messages = filtered_messages
            if DEBUG_MODE:
                logger.debug(f"Using system message: {system}")
        
        # Improved model resolution
        full_model_name = find_model_by_name(model_name)
        if not full_model_name:
            if DEBUG_MODE:
                logger.error(f"Model '{model_name}' not found")
            return jsonify({"error": f"Model '{model_name}' not found"}), 404
        
        # Use the full model name for loading
        model_name = full_model_name

        # Load model if needed
        if current_model != model_name:
            if current_model:
                if DEBUG_MODE:
                    logger.debug(f"Unloading current model: {current_model}")
                unload_model()
            
            if DEBUG_MODE:
                logger.debug(f"Loading model: {model_name}")
            modele_instance, img_encoder_instance, error = load_model(model_name)
            if error:
                if DEBUG_MODE:
                    logger.error(f"Failed to load model {model_name}: {error}")
                return jsonify({"error": f"Failed to load model '{model_name}': {error}"}), 500
            modele_rkllm = modele_instance
            img_encoder = img_encoder_instance
            current_model = model_name
            if DEBUG_MODE:
                logger.debug(f"Model {model_name} loaded successfully")

        # Apply options to model parameters if provided
        if options and isinstance(options, dict):
            if "temperature" in options:
                try:
                    temperature = float(options["temperature"])
                    # Set temperature for model if supported
                except (ValueError, TypeError):
                    pass
        
        # Store format settings in model instance
        if modele_rkllm:
            modele_rkllm.format_schema = format_spec
            modele_rkllm.format_options = options
        
        # Acquire lock before processing the request
        variables.verrou.acquire()
        lock_acquired = True  # Mark lock as acquired
        
        # Create custom request for processing
        custom_req = type('obj', (object,), {
            'json': {
                "model": model_name,
                "messages": messages,
                "stream": stream,
                "system": system,
                "format": format_spec,
                "options": options,
                "tools": tools
            },
            'path': '/api/chat'
        })
        
        # Set a flag on the custom request to indicate it should not release the lock
        # as we'll handle it here
        custom_req.handle_lock = False
        
        # Process the request - this won't release the lock
        from src.server_utils import ChatEndpointHandler
        return ChatEndpointHandler.handle_request(
            modele_rkllm=modele_rkllm,
            model_name=model_name,
            messages=messages,
            system=system,
            stream=stream,
            format_spec=format_spec,
            options=options,
<<<<<<< HEAD
            img_encoder=img_encoder,
=======
            tools=tools
>>>>>>> 37952576
        )
    
    except Exception as e:
        logger.exception("Error in chat_ollama")
        return jsonify({"error": str(e)}), 500
    
    finally:
        # Only release if we acquired it
        if lock_acquired and variables.verrou.locked():
            if DEBUG_MODE:
                logger.debug("Releasing lock in chat_ollama")
            variables.verrou.release()

# Only include debug endpoint if in debug mode
if DEBUG_MODE:
    @app.route('/api/debug', methods=['POST'])
    def debug_streaming():
        """Endpoint to diagnose streaming issues"""
        data = request.get_json(force=True)
        stream_data = data.get('stream_data', '')
        
        issues = check_response_format(stream_data)
        
        if issues:
            return jsonify({
                "status": "error",
                "issues": issues,
                "recommendation": "Check server_utils.py implementation of streaming"
            }), 200
        else:
            return jsonify({
                "status": "ok",
                "message": "No issues found in the response format"
            }), 200

@app.route('/api/embeddings', methods=['POST'])
def embeddings_ollama():
    # This is a placeholder as embeddings aren't implemented in RKLLAMA
    return jsonify({
        "error": "Embeddings not supported in RKLLAMA"
    }), 501

# Version endpoint for Ollama API compatibility
@app.route('/api/version', methods=['GET'])
def ollama_version():
    """Return a dummy version to be compatible with Ollama clients"""
    return jsonify({
        "version": "0.5.1"
    }), 200

# Default route
@app.route('/', methods=['GET'])
def default_route():
    return jsonify({
        "message": "Welcome to RKLLama with Ollama API compatibility!",
        "github": "https://github.com/notpunhnox/rkllama"
    }), 200

# Launch function
def main():
    # Define the arguments for the launch function
    parser = argparse.ArgumentParser(description="RKLLM server initialization with configurable options.")
    parser.add_argument('--processor', type=str, help="Processor: rk3588/rk3576.")
    parser.add_argument('--port', type=str, help="Port for the server")
    parser.add_argument('--debug', action='store_true', help="Enable debug mode")
    args = parser.parse_args()

    # Load arguments into the config
    config.load_args(args)
    
    # Set debug mode if specified in config - using the improved method
    global DEBUG_MODE
    DEBUG_MODE = config.is_debug_mode()
    if DEBUG_MODE:
        logger.setLevel(logging.DEBUG)
        print_color("Debug mode enabled", "yellow")
        config.display()
        os.environ["RKLLAMA_DEBUG"] = "1"  # Explicitly set for subprocess consistency

    # Get port from config
    port = config.get("server", "port", "8080")

    # Check the processor
    processor = config.get("platform", "processor", None)
    if not processor:
        print_color("Error: processor not configured", "red")
        sys.exit(1)
    else:
        if processor not in ["rk3588", "rk3576"]:
            print_color("Error: Invalid processor. Please enter rk3588 or rk3576.", "red")
            sys.exit(1)
        print_color(f"Setting the frequency for the {processor} platform...", "cyan")
        library_path = os.path.join(config.get_path("lib"), f"fix_freq_{processor}.sh")
        
        # Pass debug flag as parameter to the shell script
        debug_param = "1" if DEBUG_MODE else "0"
        command = f"sudo bash {library_path} {debug_param}"
        subprocess.run(command, shell=True)

    # Set the resource limits
    resource.setrlimit(resource.RLIMIT_NOFILE, (102400, 102400))

    # Initialize model mappings at server startup
    print_color("Initializing model mappings...", "cyan")
    initialize_model_mappings()

    # Start the API server with the chosen port
    print_color(f"Start the API at http://localhost:{port}", "blue")
    
    # Set Flask debug mode to match our debug flag
    flask_debug = config.is_debug_mode()
    app.run(host=config.get("server", "host", "0.0.0.0"), port=int(port), threaded=True, debug=flask_debug)

if __name__ == "__main__":
    main()<|MERGE_RESOLUTION|>--- conflicted
+++ resolved
@@ -118,8 +118,8 @@
     context_length = get_context_length(model_name, config.get_path("models"))
 
     
-<<<<<<< HEAD
     modele_rkllm = RKLLM(os.path.join(model_dir, from_value))
+    modele_rkllm = RKLLM(os.path.join(model_dir, from_value), model_dir, temperature=float(temperature), context_length=context_length)
 
     if image_emb_model_path is not None:
         img_encoder = ImageEncoder(image_emb_model_path)
@@ -127,10 +127,6 @@
         img_encoder = None
 
     return modele_rkllm, img_encoder, None
-=======
-    modele_rkllm = RKLLM(os.path.join(model_dir, from_value), model_dir, temperature=float(temperature), context_length=context_length)
-    return modele_rkllm, None
->>>>>>> 37952576
 
 def unload_model():
     global modele_rkllm, img_encoder
@@ -331,11 +327,7 @@
     modelfile = os.path.join(modele_rkllm.model_dir, "Modelfile")
 
     variables.verrou.acquire()
-<<<<<<< HEAD
-    return Request(modele_rkllm, img_encoder)
-=======
-    return Request(modele_rkllm, modelfile)
->>>>>>> 37952576
+    return Request(modele_rkllm, modelfile, img_encoder)
 
 # Ollama API compatibility routes
 
@@ -1039,11 +1031,8 @@
             stream=stream,
             format_spec=format_spec,
             options=options,
-<<<<<<< HEAD
+            tools=tools,
             img_encoder=img_encoder,
-=======
-            tools=tools
->>>>>>> 37952576
         )
     
     except Exception as e:
